--- conflicted
+++ resolved
@@ -4,7 +4,6 @@
 Provide a light-weight framework for developing interfaces that have built-in
 implementation discovery and factory construction from configuration.
 
-<<<<<<< HEAD
 ## Libraries
 
 SMQTK-Core is used by 6 SMQTK-* libraries, all of which are pip-installable:
@@ -21,8 +20,6 @@
 
 [SMQTK-Dataprovider](https://github.com/Kitware/SMQTK-Dataprovider) provides data structure abstractions.
 
-## Documentation
-=======
 ## This looks a lot like KWIVER! Why use this instead?
 [KWIVER](https://github.com/kitware/kwiver) is another open source package that
 similarly holds modularity, plugins and configurability at its core.
@@ -57,7 +54,6 @@
 support.
 
 ## Building Documentation
->>>>>>> fcb10656
 https://smqtk-core.readthedocs.io/en/stable/
 
 You can also build the sphinx documentation locally for the most up-to-date
